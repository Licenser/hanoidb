%% ----------------------------------------------------------------------------
%%
%% lsm_btree: LSM-trees (Log-Structured Merge Trees) Indexed Storage
%%
%% Copyright 2011-2012 (c) Trifork A/S.  All Rights Reserved.
%% http://trifork.com/ info@trifork.com
%%
%% Copyright 2012 (c) Basho Technologies, Inc.  All Rights Reserved.
%% http://basho.com/ info@basho.com
%%
%% This file is provided to you under the Apache License, Version 2.0 (the
%% "License"); you may not use this file except in compliance with the License.
%% You may obtain a copy of the License at
%%
%%   http://www.apache.org/licenses/LICENSE-2.0
%%
%% Unless required by applicable law or agreed to in writing, software
%% distributed under the License is distributed on an "AS IS" BASIS, WITHOUT
%% WARRANTIES OR CONDITIONS OF ANY KIND, either express or implied.  See the
%% License for the specific language governing permissions and limitations
%% under the License.
%%
%% ----------------------------------------------------------------------------

-author('Kresten Krab Thorup <krab@trifork.com>').


<<<<<<< HEAD
%% smallest levels are 8192 entries
-define(TOP_LEVEL, 5).
=======
%% smallest levels are 128 entries
-define(TOP_LEVEL, 7).
>>>>>>> 62896020
-define(BTREE_SIZE(Level), (1 bsl (Level))).

-define(TOMBSTONE, 'deleted').

-define(KEY_IN_FROM_RANGE(Key,Range),
        ((Range#btree_range.from_inclusive andalso
          (Range#btree_range.from_key =< Key))
         orelse
           (Range#btree_range.from_key < Key))).

-define(KEY_IN_TO_RANGE(Key,Range),
        ((Range#btree_range.to_key == undefined)
         orelse
         ((Range#btree_range.to_inclusive andalso
             (Key =< Range#btree_range.to_key))
          orelse
             (Key <  Range#btree_range.to_key)))).

-define(KEY_IN_RANGE(Key,Range),
        (?KEY_IN_FROM_RANGE(Key,Range) andalso ?KEY_IN_TO_RANGE(Key,Range))).<|MERGE_RESOLUTION|>--- conflicted
+++ resolved
@@ -25,13 +25,8 @@
 -author('Kresten Krab Thorup <krab@trifork.com>').
 
 
-<<<<<<< HEAD
-%% smallest levels are 8192 entries
--define(TOP_LEVEL, 5).
-=======
 %% smallest levels are 128 entries
 -define(TOP_LEVEL, 7).
->>>>>>> 62896020
 -define(BTREE_SIZE(Level), (1 bsl (Level))).
 
 -define(TOMBSTONE, 'deleted').
