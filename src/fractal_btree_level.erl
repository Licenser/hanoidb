-module(fractal_btree_level).

%%
%% Manages a "pair" of fractal_index (or rathern, 0, 1 or 2), and governs
%% the process of injecting/merging parent trees into this pair.
%%

%%
%% For now, we use plain_fsm, because we *want* selective receive to postpone
%% pending injects while we're merging.  That's a lot simpler than maintaining
%% to corresponding merge queue.
%%

-behavior(plain_fsm).
-export([data_vsn/0, code_change/3]).

-export([open/3, lookup/2, inject/2, close/1]).

-include_lib("kernel/include/file.hrl").

-record(state, {
          a, b, next, dir, level, inject_done_ref, merge_pid
          }).

%%%%% PUBLIC OPERATIONS

open(Dir,Level,Next) when Level>0 ->
    {ok, plain_fsm:spawn_link(?MODULE,
                              fun() ->
                                      process_flag(trap_exit,true),
                                      initialize(#state{dir=Dir,level=Level,next=Next})
                              end)}.

lookup(Ref, Key) ->
    call(Ref, {lookup, Key}).

inject(Ref, FileName) ->
    Result = call(Ref, {inject, FileName}),
    Result.

close(Ref) ->
    call(Ref, close).


%%%%% INTERNAL

data_vsn() ->
    5.

code_change(_OldVsn, _State, _Extra) ->
    {ok, {#state{}, data_vsn()}}.


-define(REQ(From,Msg), {'$req', From, Msg}).
-define(REPLY(Ref,Msg), {'$rep', Ref, Msg}).

send_request(PID, Request) ->
    Ref = erlang:monitor(process, PID),
    PID ! ?REQ({self(), Ref}, Request),
    Ref.

receive_reply(MRef) ->
    receive
        ?REPLY(MRef, Reply) ->
            erlang:demonitor(MRef, [flush]),
            Reply;
		{'DOWN', MRef, _, _, Reason} ->
            error_logger:info_msg("Level dies, reason=~p~n", [Reason]),
		    exit(Reason)
    end.

call(PID,Request) ->
    Ref = send_request(PID, Request),
    receive_reply(Ref).

reply({PID,Ref}, Reply) ->
    erlang:send(PID, ?REPLY(Ref, Reply)),
    ok.


initialize(State) ->
%    error_logger:info_msg("in ~p level=~p~n", [self(), State]),

    AFileName = filename("A",State),
    BFileName = filename("B",State),
    CFileName = filename("C",State),

    case file:read_file_info(CFileName) of
        {ok, _} ->

            %% recover from post-merge crash
            file:delete(AFileName),
            file:delete(BFileName),
            ok = file:rename(CFileName, AFileName),

            {ok, BT} = fractal_btree_reader:open(CFileName),
            main_loop(State#state{ a= BT, b=undefined });

        {error, enoent} ->
            case file:read_file_info(BFileName) of
                {ok, _} ->
                    {ok, BT1} = fractal_btree_reader:open(AFileName),
                    {ok, BT2} = fractal_btree_reader:open(BFileName),

                    check_begin_merge_then_loop(State#state{ a=BT1, b=BT2 });

                {error, enoent} ->

                    case file:read_file_info(AFileName) of
                        {ok, _} ->
                            {ok, BT1} = fractal_btree_reader:open(AFileName),
                            main_loop(State#state{ a=BT1 });

                        {error, enoent} ->
                            main_loop(State)
                    end
            end
    end.

check_begin_merge_then_loop(State=#state{a=BT1, b=BT2, merge_pid=undefined})
  when BT1/=undefined, BT2 /= undefined ->
    {ok, MergePID} = begin_merge(State),
    main_loop(State#state{merge_pid=MergePID });
check_begin_merge_then_loop(State) ->
    main_loop(State).

main_loop(State = #state{ next=Next }) ->
    Parent = plain_fsm:info(parent),
    receive
        ?REQ(From, {lookup, Key})=Req ->
	    case do_lookup(Key, [State#state.b, State#state.a, Next]) of
		notfound ->
		    reply(From, notfound);
		{found, Result} ->
		    reply(From, {ok, Result});
		{delegate, DelegatePid} ->
		    DelegatePid ! Req
	    end,
	    main_loop(State);

        ?REQ(From, {inject, FileName}) when State#state.b == undefined ->
	    if State#state.a == undefined ->
		    ToFileName = filename("A",State),
		    SetPos = #state.a;
	       true ->    
		    ToFileName = filename("B",State),
		    SetPos = #state.b
	    end,
	    ok = file:rename(FileName, ToFileName),
	    {ok, BT} = fractal_btree_reader:open(ToFileName),
	    reply(From, ok),
	    check_begin_merge_then_loop(setelement(SetPos, State, BT));

        ?REQ(From, close) ->
            close_if_defined(State#state.a),
            close_if_defined(State#state.b),
            stop_if_defined(State#state.merge_pid),
            reply(From, ok),
            ok;

        %%
        %% The outcome of merging resulted in a file with less than
        %% level #entries, so we keep it at this level
        %%
        {merge_done, Count, OutFileName} when Count =< (1 bsl State#state.level) ->

            % first, rename the tmp file to C, so recovery will pick it up
            CFileName = filename("C",State),
            ok = file:rename(OutFileName, CFileName),

            % then delete A and B (if we crash now, C will become the A file)
            {ok, State2} = close_a_and_b(State),

            % then, rename C to A, and open it
            AFileName = filename("A",State2),
            ok = file:rename(CFileName, AFileName),
            {ok, BT} = fractal_btree_reader:open(AFileName),

            main_loop(State2#state{ a=BT, b=undefined, merge_pid=undefined });

        %%
        %% We need to push the output of merging to the next level
        %%
        {merge_done, _, OutFileName} ->
            State1 =
                if Next =:= undefined ->
                        {ok, PID} = ?MODULE:open(State#state.dir, State#state.level + 1, undefined),
                        State#state{ next=PID };
                   true ->
                        State
                end,

            MRef = send_request(State1#state.next, {inject, OutFileName}),
            main_loop(State1#state{ inject_done_ref = MRef, merge_pid=undefined });

        %%
        %% Our successor accepted the inject
        %%
        ?REPLY(MRef, ok) when MRef =:= State#state.inject_done_ref ->
            erlang:demonitor(MRef, [flush]),
            {ok, State2} = close_a_and_b(State),
            main_loop(State2#state{ inject_done_ref=undefined });

        %%
        %% Our successor died!
        %%
		{'DOWN', MRef, _, _, Reason} when MRef =:= State#state.inject_done_ref ->
		    exit(Reason);

        %% gen_fsm handling
        {system, From, Req} ->
            plain_fsm:handle_system_msg(
              From, Req, State, fun(S1) -> main_loop(S1) end);

        {'EXIT', Parent, Reason} ->
            plain_fsm:parent_EXIT(Reason, State);
        {'EXIT', _, normal} ->
	    %% Probably from a merger_pid - which we may have forgotten in the meantime.
	    main_loop(State);
        {'EXIT', Pid, Reason} when Pid == State#state.merge_pid ->
	    restart_merge_then_loop(State#state{merge_pid=undefined}, Reason)
    end.

do_lookup(_Key, []) ->
    notfound;
do_lookup(_Key, [Pid]) when is_pid(Pid) ->
    {delegate, Pid};
do_lookup(Key, [undefined|Rest]) ->
    do_lookup(Key, Rest);    
do_lookup(Key, [BT|Rest]) ->
    case fractal_btree_reader:lookup(BT, Key) of
	{ok, deleted} -> notfound;
	{ok, Result}  -> {found, Result};
	notfound      -> do_lookup(Key, Rest)
    end.

close_if_defined(undefined) -> ok;
close_if_defined(BT)        -> fractal_btree_reader:close(BT).

stop_if_defined(undefined) -> ok;
stop_if_defined(MergePid) when is_pid(MergePid) ->
    erlang:exit(MergePid, shutdown).


restart_merge_then_loop(State, Reason) ->
    XFileName = filename("X",State),
    error_logger:warning_msg("Merger appears to have failed (reason: ~p). Removing outfile ~s\n", [Reason, XFileName]),
    file:delete(XFileName),
    check_begin_merge_then_loop(State).

begin_merge(State) ->
    AFileName = filename("A",State),
    BFileName = filename("B",State),
    XFileName = filename("X",State),
    Owner = self(),

    file:delete(XFileName),

<<<<<<< HEAD
    MergePID = proc_lib:spawn_link(fun() ->
                       {ok, OutCount} = fractal_btree_merger2:merge(AFileName, BFileName, XFileName,
                                                                   1 bsl (State#state.level + 1)),
=======
    MergePID = spawn_link(fun() ->
                       {ok, OutCount} = fractal_btree_merger:merge(AFileName, BFileName, XFileName,
                                                                   (1 bsl State#state.level)),
>>>>>>> 90ae5812

%                       error_logger:info_msg("merge done ~p,~p -> ~p~n", [AFileName, BFileName, XFileName]),

                       Owner ! {merge_done, OutCount, XFileName}
               end),

    {ok, MergePID}.


close_a_and_b(State) ->
    AFileName = filename("A",State),
    BFileName = filename("B",State),

    ok = fractal_btree_reader:close(State#state.a),
    ok = fractal_btree_reader:close(State#state.b),

    ok = file:delete(AFileName),
    ok = file:delete(BFileName),

    {ok, State#state{a=undefined, b=undefined}}.


filename(PFX, State) ->
    filename:join(State#state.dir, PFX ++ "-" ++ integer_to_list(State#state.level) ++ ".data").
<|MERGE_RESOLUTION|>--- conflicted
+++ resolved
@@ -256,16 +256,9 @@
 
     file:delete(XFileName),
 
-<<<<<<< HEAD
     MergePID = proc_lib:spawn_link(fun() ->
                        {ok, OutCount} = fractal_btree_merger2:merge(AFileName, BFileName, XFileName,
                                                                    1 bsl (State#state.level + 1)),
-=======
-    MergePID = spawn_link(fun() ->
-                       {ok, OutCount} = fractal_btree_merger:merge(AFileName, BFileName, XFileName,
-                                                                   (1 bsl State#state.level)),
->>>>>>> 90ae5812
-
 %                       error_logger:info_msg("merge done ~p,~p -> ~p~n", [AFileName, BFileName, XFileName]),
 
                        Owner ! {merge_done, OutCount, XFileName}
